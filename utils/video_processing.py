import logging
import os
import platform
import shutil
import subprocess
import time

from .video_utils import get_audio_duration, get_video_duration

# Configure logging
logging.basicConfig(level=logging.INFO)
logger = logging.getLogger(__name__)


<<<<<<< HEAD
def process_video_for_audio(
    input_path,
    output_path,
    target_duration,
    max_speed_change=1.5,
    target_width=1920,
    target_height=1080,
):
    """
    Process a video to match the target audio duration with minimal distortion

=======
def process_video_for_audio(input_path, output_path, target_duration, target_width=1920, target_height=1080):
    """
    Process a video to match the target audio duration using only looping or cutting (no speed adjustment)
    
>>>>>>> 8aa0c78e
    Args:
        input_path (str): Path to the input video
        output_path (str): Path to the processed video
        target_duration (float): Target duration in seconds
        target_width (int): Target width for the output video
        target_height (int): Target height for the output video

    Returns:
        bool: True if successful
    """
    try:
        # Get the duration of the input video
        input_duration = get_video_duration(input_path)

        if input_duration <= 0:
            logger.error(f"Could not determine duration of {input_path}")
            return False

        logger.info(f"Input video duration: {input_duration:.2f}s, Target: {target_duration:.2f}s")

        # Calculate the ratio between target and input duration
        ratio = target_duration / input_duration

        # Create a temporary file for intermediate processing
        temp_output = output_path + ".temp.mp4"

        # Disable hardware acceleration as it's causing issues
        hw_accel = []
        video_codec = "libx264"

        # Use ultrafast preset for maximum speed
        preset = "ultrafast"

        # Get number of CPU cores and use them all
        cpu_count = os.cpu_count() or 4
        threads = min(16, cpu_count)  # Cap at 16 threads to avoid diminishing returns

        # Prepare scaling filter - simplified for speed
        scale_filter = f"scale={target_width}:{target_height}:force_original_aspect_ratio=decrease,pad={target_width}:{target_height}:(ow-iw)/2:(oh-ih)/2:black"
<<<<<<< HEAD

        # Determine the best approach based on the ratio
        if 1 / max_speed_change <= ratio <= max_speed_change:
            # We can adjust the speed within acceptable limits
            logger.info(f"Adjusting video speed by factor of {ratio:.2f}")

            # Use setpts filter to adjust speed
            speed_filter = f"setpts={1/ratio}*PTS"

            # Combine with scaling filter
            combined_filter = f"{scale_filter},{speed_filter}"

            cmd = [
                "ffmpeg",
                "-i",
                input_path,
                "-vf",
                combined_filter,
                "-an",  # Remove audio
                "-c:v",
                video_codec,
                "-preset",
                preset,
                "-pix_fmt",
                "yuv420p",
                "-threads",
                str(threads),
                "-movflags",
                "+faststart",  # Optimize for streaming
                "-y",
                temp_output,
            ]

            subprocess.run(
                cmd, check=True, stdout=subprocess.PIPE, stderr=subprocess.PIPE, timeout=600
            )

        elif ratio > 1:  # Target is longer than input
            # For very long videos, use a different approach
            if target_duration > 60 and ratio > 5:
                logger.info(
                    f"Long duration detected ({target_duration:.2f}s), using optimized approach"
                )

                # Create a temporary file for the scaled video
                scaled_video = input_path + ".scaled.mp4"

                # First, scale the video without changing speed (faster)
                scale_cmd = [
                    "ffmpeg",
                    "-i",
                    input_path,
                    "-vf",
                    scale_filter,
                    "-an",  # Remove audio
                    "-c:v",
                    video_codec,
                    "-preset",
                    preset,
                    "-pix_fmt",
                    "yuv420p",
                    "-threads",
                    str(threads),
                    "-y",
                    scaled_video,
                ]

                subprocess.run(
                    scale_cmd,
                    check=True,
                    stdout=subprocess.PIPE,
                    stderr=subprocess.PIPE,
                    timeout=600,
                )

                # Then use stream_loop which is more efficient than complex filters
                loop_cmd = [
                    "ffmpeg",
                    "-stream_loop",
                    "-1",  # Loop indefinitely
                    "-i",
                    scaled_video,
                    "-t",
                    str(target_duration),  # Limit to target duration
                    "-an",  # Remove audio
                    "-c:v",
                    video_codec,
                    "-preset",
                    preset,
                    "-pix_fmt",
                    "yuv420p",
                    "-threads",
                    str(threads),
                    "-y",
                    temp_output,
                ]

                subprocess.run(
                    loop_cmd,
                    check=True,
                    stdout=subprocess.PIPE,
                    stderr=subprocess.PIPE,
                    timeout=600,
                )

                # Clean up
                if os.path.exists(scaled_video):
                    os.remove(scaled_video)

            else:
                # Loop the video to reach target duration
                logger.info(f"Looping video to reach target duration")

                # Calculate how many times we need to loop
                loop_count = int(ratio) + 1

                cmd = [
                    "ffmpeg",
                    "-stream_loop",
                    str(loop_count - 1),  # -1 because we already have 1 copy
                    "-i",
                    input_path,
                    "-vf",
                    scale_filter,
                    "-t",
                    str(target_duration),  # Limit to target duration
                    "-an",  # Remove audio
                    "-c:v",
                    video_codec,
                    "-preset",
                    preset,
                    "-pix_fmt",
                    "yuv420p",
                    "-threads",
                    str(threads),
                    "-y",
                    temp_output,
                ]

                # Increase timeout for longer videos
                timeout_value = max(600, int(target_duration * 1.5))
                subprocess.run(
                    cmd,
                    check=True,
                    stdout=subprocess.PIPE,
                    stderr=subprocess.PIPE,
                    timeout=timeout_value,
                )

        else:  # ratio < 1, Target is shorter than input
            # Extract the most interesting segment
            logger.info(f"Extracting segment from video")

=======
        
        if ratio > 1:  # Target is longer than input: LOOP the video
            logger.info(f"Looping video to reach target duration of {target_duration:.2f}s")
            
            # Calculate how many times we need to loop
            loop_count = int(ratio) + 1
            
            cmd = [
                'ffmpeg',
                '-stream_loop', str(loop_count - 1),  # -1 because we already have 1 copy
                '-i', input_path,
                '-vf', scale_filter,
                '-t', str(target_duration),  # Limit to target duration
                '-an',  # Remove audio
                '-c:v', video_codec,
                '-preset', preset,
                '-pix_fmt', 'yuv420p',
                '-threads', str(threads),
                '-y',
                temp_output
            ]
            
            # Increase timeout for longer videos
            timeout_value = max(60, int(target_duration * 1.5))
            subprocess.run(cmd, check=True, stdout=subprocess.PIPE, stderr=subprocess.PIPE, timeout=timeout_value)
            
        else:  # ratio <= 1, Target is shorter than input: CUT the video
            # Extract the most interesting segment from the middle
            logger.info(f"Cutting video to match target duration of {target_duration:.2f}s")
            
>>>>>>> 8aa0c78e
            # Try to extract from the middle for more interesting content
            start_time = max(0, (input_duration - target_duration) / 2)

            cmd = [
                "ffmpeg",
                "-ss",
                str(start_time),
                "-i",
                input_path,
                "-vf",
                scale_filter,
                "-t",
                str(target_duration),
                "-an",  # Remove audio
                "-c:v",
                video_codec,
                "-preset",
                preset,
                "-pix_fmt",
                "yuv420p",
                "-threads",
                str(threads),
                "-y",
                temp_output,
            ]

            subprocess.run(
                cmd, check=True, stdout=subprocess.PIPE, stderr=subprocess.PIPE, timeout=600
            )

        # Verify the output duration
        temp_duration = get_video_duration(temp_output)
        logger.info(f"Processed video duration: {temp_duration:.2f}s")

        # If the duration is still significantly off, do a second pass with exact trimming
        if abs(temp_duration - target_duration) > 0.5:
            logger.info(f"Adjusting duration in second pass to exactly {target_duration:.2f}s")

            cmd = [
                "ffmpeg",
                "-i",
                temp_output,
                "-t",
                str(target_duration),
                "-c:v",
                video_codec,
                "-preset",
                preset,
                "-pix_fmt",
                "yuv420p",
                "-threads",
                str(threads),
                "-y",
                output_path,
            ]

            subprocess.run(
                cmd, check=True, stdout=subprocess.PIPE, stderr=subprocess.PIPE, timeout=600
            )

            # Clean up temp file
            if os.path.exists(temp_output):
                os.remove(temp_output)
        else:
            # Just rename the temp file
            shutil.move(temp_output, output_path)

        # Final verification
        if os.path.exists(output_path) and os.path.getsize(output_path) > 0:
            final_duration = get_video_duration(output_path)
            logger.info(
                f"Final video duration: {final_duration:.2f}s (target: {target_duration:.2f}s)"
            )
            return True
        else:
            logger.error(f"Failed to create processed video: {output_path}")
            return False

    except Exception as e:
        logger.error(f"Error processing video: {e}")
        return False


def combine_audio_video(video_path, audio_path, output_path):
    """
<<<<<<< HEAD
    Combine a video file with an audio file
    Optimized for maximum performance on Mac systems

=======
    Combine a video file with an audio file without changing video speed
    
>>>>>>> 8aa0c78e
    Args:
        video_path (str): Path to the video file
        audio_path (str): Path to the audio file
        output_path (str): Path where the combined video will be saved

    Returns:
        bool: True if successful
    """
    try:
<<<<<<< HEAD
        # Disable hardware acceleration as it's causing issues
        hw_accel = []
        video_codec = "libx264"
        preset = "ultrafast"

=======
        # Video codec settings
        video_codec = 'libx264'
        preset = 'ultrafast'
        
>>>>>>> 8aa0c78e
        # Get number of CPU cores and use them all
        cpu_count = os.cpu_count() or 4
        threads = min(16, cpu_count)  # Cap at 16 threads

        # Get the duration of the audio file
        audio_duration = get_audio_duration(audio_path)

        # Get the duration of the video file
        video_duration = get_video_duration(video_path)

        logger.info(f"Audio duration: {audio_duration:.2f}s, Video duration: {video_duration:.2f}s")
<<<<<<< HEAD

        # Ensure the video is exactly the same length as the audio
        if abs(video_duration - audio_duration) > 0.1:
            logger.info(f"Adjusting video duration to match audio exactly")
            temp_video = video_path + ".temp.mp4"

            if video_duration > audio_duration:
                # Trim the video
                cmd = [
                    "ffmpeg",
                    "-i",
                    video_path,
                    "-t",
                    str(audio_duration),
                    "-c:v",
                    video_codec,
                    "-preset",
                    preset,
                    "-pix_fmt",
                    "yuv420p",
                    "-threads",
                    str(threads),
                    "-an",
                    "-y",
                    temp_video,
                ]
            else:
                # Loop the video if needed
                cmd = [
                    "ffmpeg",
                    "-stream_loop",
                    "10",  # Loop up to 10 times if needed
                    "-i",
                    video_path,
                    "-t",
                    str(audio_duration),
                    "-c:v",
                    video_codec,
                    "-preset",
                    preset,
                    "-pix_fmt",
                    "yuv420p",
                    "-threads",
                    str(threads),
                    "-an",
                    "-y",
                    temp_video,
                ]

            # Increase timeout for longer videos
            timeout_value = max(600, int(audio_duration * 1.5))
            subprocess.run(
                cmd,
                check=True,
                stdout=subprocess.PIPE,
                stderr=subprocess.PIPE,
                timeout=timeout_value,
            )
            video_path = temp_video

        # Combine the video with the audio using re-encoding to ensure clean output
        cmd = [
            "ffmpeg",
            "-i",
            video_path,
            "-i",
            audio_path,
            "-map",
            "0:v",
            "-map",
            "1:a",
            "-c:v",
            video_codec,
            "-preset",
            preset,
            "-pix_fmt",
            "yuv420p",
            "-c:a",
            "aac",
            "-b:a",
            "192k",
            "-shortest",  # Ensure output is only as long as the shortest input
            "-threads",
            str(threads),
            "-y",
            output_path,
=======
        
        # Make sure we're using the right approach based on durations
        if abs(video_duration - audio_duration) > 0.1:
            logger.info(f"Video duration ({video_duration:.2f}s) doesn't match audio duration ({audio_duration:.2f}s)")
            logger.info(f"Video should have already been processed to match audio duration")
        
        # Combine the video with the audio - just doing a direct combination without adjusting speed
        cmd = [
            'ffmpeg',
            '-i', video_path,      # Video input
            '-i', audio_path,      # Audio input
            '-map', '0:v:0',       # Use video from first input
            '-map', '1:a:0',       # Use audio from second input
            '-c:v', 'copy',        # Copy video codec (no re-encoding)
            '-c:a', 'aac',         # Audio codec
            '-b:a', '192k',        # Audio bitrate
            '-shortest',           # End when shortest input ends
            '-y',
            output_path
>>>>>>> 8aa0c78e
        ]

        # Increase timeout for longer videos
<<<<<<< HEAD
        timeout_value = max(600, int(audio_duration * 1.5))
        subprocess.run(
            cmd, check=True, stdout=subprocess.PIPE, stderr=subprocess.PIPE, timeout=timeout_value
        )

        # Clean up temporary file if it exists
        if video_path.endswith(".temp.mp4") and os.path.exists(video_path):
            os.remove(video_path)

=======
        timeout_value = max(60, int(max(audio_duration, video_duration) * 1.5))
        subprocess.run(cmd, check=True, stdout=subprocess.PIPE, stderr=subprocess.PIPE, timeout=timeout_value)
        
>>>>>>> 8aa0c78e
        # Verify the output file exists and has content
        if os.path.exists(output_path) and os.path.getsize(output_path) > 0:
            # Double-check the final duration
            final_duration = get_video_duration(output_path)
            logger.info(f"Combined clip duration: {final_duration:.2f}s")
            return True
        else:
            logger.error(f"Failed to create combined video: {output_path}")
            return False
    except Exception as e:
        logger.error(f"Error combining audio and video: {e}")
        return False


def concatenate_videos_with_crossfade(video_paths, output_path, transition_duration=0.5):
    """
    Concatenate multiple videos with crossfade transitions

    Args:
        video_paths (list): List of paths to the videos to concatenate
        output_path (str): Path where the concatenated video will be saved
        transition_duration (float): Duration of fade transition in seconds

    Returns:
        bool: True if successful
    """
    if not video_paths:
        logger.warning("No videos to concatenate")
        return False

    if len(video_paths) == 1:
        # If only one video, just copy it
        try:
            shutil.copy(video_paths[0], output_path)
            return True
        except Exception as e:
            logger.error(f"Error copying single video: {e}")
            return False

    try:
        # Disable hardware acceleration as it's causing issues
        hw_accel = []
        video_codec = "libx264"
        preset = "ultrafast"

        # Create temporary directory for intermediate files
        import tempfile

        temp_dir = tempfile.mkdtemp()

        # Process videos in batches to avoid complex filter graphs
        batch_size = 4  # Process 4 videos at a time
        intermediate_videos = []

        for batch_start in range(0, len(video_paths), batch_size):
            batch_end = min(batch_start + batch_size, len(video_paths))
            batch_videos = video_paths[batch_start:batch_end]

            if len(batch_videos) == 1:
                # If only one video in batch, just add it directly
                intermediate_videos.append(batch_videos[0])
                continue

            # Create output path for this batch
            batch_output = os.path.join(temp_dir, f"batch_{batch_start}.mp4")

            # Create a complex filter for crossfading all videos in this batch
            filter_complex = ""
            for i in range(len(batch_videos) - 1):
                # Get duration of current video
                duration = get_video_duration(batch_videos[i])
                overlap_start = max(0, duration - transition_duration)

                # Add crossfade between current and next video
                if i == 0:
                    filter_complex += f"[0:v][1:v]xfade=transition=fade:duration={transition_duration}:offset={overlap_start}[v01];"
                    filter_complex += f"[0:a][1:a]acrossfade=d={transition_duration}[a01];"
                else:
                    filter_complex += f"[v{i-1}{i}][{i+1}:v]xfade=transition=fade:duration={transition_duration}:offset={overlap_start}[v{i}{i+1}];"
                    filter_complex += (
                        f"[a{i-1}{i}][{i+1}:a]acrossfade=d={transition_duration}[a{i}{i+1}];"
                    )

            # Add final output mapping
            last_idx = len(batch_videos) - 2
            filter_complex += f"[v{last_idx}{last_idx+1}][a{last_idx}{last_idx+1}]"

            # Build the ffmpeg command
            cmd = ["ffmpeg"]

            # Add input files
            for video in batch_videos:
                cmd.extend(["-i", video])

            # Add filter complex and output options
            cmd.extend(
                [
                    "-filter_complex",
                    filter_complex,
                    "-map",
                    f"[v{last_idx}{last_idx+1}]",
                    "-map",
                    f"[a{last_idx}{last_idx+1}]",
                    "-c:v",
                    video_codec,
                    "-preset",
                    preset,
                    "-pix_fmt",
                    "yuv420p",
                    "-c:a",
                    "aac",
                    "-b:a",
                    "192k",
                    "-y",
                    batch_output,
                ]
            )

            # Run the command with a generous timeout
            total_duration = sum(get_video_duration(v) for v in batch_videos)
            timeout_value = max(600, int(total_duration * 1.5))

            try:
                subprocess.run(
                    cmd,
                    check=True,
                    stdout=subprocess.PIPE,
                    stderr=subprocess.PIPE,
                    timeout=timeout_value,
                )
                if os.path.exists(batch_output) and os.path.getsize(batch_output) > 0:
                    intermediate_videos.append(batch_output)
                else:
                    logger.warning(f"Failed to create batch video {batch_start}")
                    # Fall back to adding individual videos
                    intermediate_videos.extend(batch_videos)
            except Exception as e:
                logger.error(f"Error processing batch {batch_start}: {e}")
                # Fall back to adding individual videos
                intermediate_videos.extend(batch_videos)

        # If we have multiple intermediate videos, concatenate them
        if len(intermediate_videos) > 1:
            # Create a concat list for the intermediate videos
            with tempfile.NamedTemporaryFile(mode="w", suffix=".txt", delete=False) as f:
                concat_list_path = f.name
                for video_path in intermediate_videos:
                    f.write(f"file '{os.path.abspath(video_path)}'\n")

            # Use the concat demuxer for the final combination (faster)
            final_cmd = [
                "ffmpeg",
                "-f",
                "concat",
                "-safe",
                "0",
                "-i",
                concat_list_path,
                "-c:v",
                video_codec,
                "-preset",
                preset,
                "-pix_fmt",
                "yuv420p",
                "-c:a",
                "aac",
                "-b:a",
                "192k",
                "-y",
                output_path,
            ]

            # Use a longer timeout for the final concatenation
            final_timeout = 600  # 10 minutes
            subprocess.run(
                final_cmd,
                check=True,
                stdout=subprocess.PIPE,
                stderr=subprocess.PIPE,
                timeout=final_timeout,
            )

            # Clean up
            os.unlink(concat_list_path)
        elif len(intermediate_videos) == 1:
            # If we only have one intermediate video, just copy it
            shutil.copy(intermediate_videos[0], output_path)

        # Clean up temporary directory
        shutil.rmtree(temp_dir)

        # Verify the output
        return os.path.exists(output_path) and os.path.getsize(output_path) > 0
    except Exception as e:
        logger.error(f"Error concatenating videos with crossfade: {e}")
        return False<|MERGE_RESOLUTION|>--- conflicted
+++ resolved
@@ -12,24 +12,10 @@
 logger = logging.getLogger(__name__)
 
 
-<<<<<<< HEAD
-def process_video_for_audio(
-    input_path,
-    output_path,
-    target_duration,
-    max_speed_change=1.5,
-    target_width=1920,
-    target_height=1080,
-):
-    """
-    Process a video to match the target audio duration with minimal distortion
-
-=======
 def process_video_for_audio(input_path, output_path, target_duration, target_width=1920, target_height=1080):
     """
     Process a video to match the target audio duration using only looping or cutting (no speed adjustment)
     
->>>>>>> 8aa0c78e
     Args:
         input_path (str): Path to the input video
         output_path (str): Path to the processed video
@@ -69,161 +55,6 @@
 
         # Prepare scaling filter - simplified for speed
         scale_filter = f"scale={target_width}:{target_height}:force_original_aspect_ratio=decrease,pad={target_width}:{target_height}:(ow-iw)/2:(oh-ih)/2:black"
-<<<<<<< HEAD
-
-        # Determine the best approach based on the ratio
-        if 1 / max_speed_change <= ratio <= max_speed_change:
-            # We can adjust the speed within acceptable limits
-            logger.info(f"Adjusting video speed by factor of {ratio:.2f}")
-
-            # Use setpts filter to adjust speed
-            speed_filter = f"setpts={1/ratio}*PTS"
-
-            # Combine with scaling filter
-            combined_filter = f"{scale_filter},{speed_filter}"
-
-            cmd = [
-                "ffmpeg",
-                "-i",
-                input_path,
-                "-vf",
-                combined_filter,
-                "-an",  # Remove audio
-                "-c:v",
-                video_codec,
-                "-preset",
-                preset,
-                "-pix_fmt",
-                "yuv420p",
-                "-threads",
-                str(threads),
-                "-movflags",
-                "+faststart",  # Optimize for streaming
-                "-y",
-                temp_output,
-            ]
-
-            subprocess.run(
-                cmd, check=True, stdout=subprocess.PIPE, stderr=subprocess.PIPE, timeout=600
-            )
-
-        elif ratio > 1:  # Target is longer than input
-            # For very long videos, use a different approach
-            if target_duration > 60 and ratio > 5:
-                logger.info(
-                    f"Long duration detected ({target_duration:.2f}s), using optimized approach"
-                )
-
-                # Create a temporary file for the scaled video
-                scaled_video = input_path + ".scaled.mp4"
-
-                # First, scale the video without changing speed (faster)
-                scale_cmd = [
-                    "ffmpeg",
-                    "-i",
-                    input_path,
-                    "-vf",
-                    scale_filter,
-                    "-an",  # Remove audio
-                    "-c:v",
-                    video_codec,
-                    "-preset",
-                    preset,
-                    "-pix_fmt",
-                    "yuv420p",
-                    "-threads",
-                    str(threads),
-                    "-y",
-                    scaled_video,
-                ]
-
-                subprocess.run(
-                    scale_cmd,
-                    check=True,
-                    stdout=subprocess.PIPE,
-                    stderr=subprocess.PIPE,
-                    timeout=600,
-                )
-
-                # Then use stream_loop which is more efficient than complex filters
-                loop_cmd = [
-                    "ffmpeg",
-                    "-stream_loop",
-                    "-1",  # Loop indefinitely
-                    "-i",
-                    scaled_video,
-                    "-t",
-                    str(target_duration),  # Limit to target duration
-                    "-an",  # Remove audio
-                    "-c:v",
-                    video_codec,
-                    "-preset",
-                    preset,
-                    "-pix_fmt",
-                    "yuv420p",
-                    "-threads",
-                    str(threads),
-                    "-y",
-                    temp_output,
-                ]
-
-                subprocess.run(
-                    loop_cmd,
-                    check=True,
-                    stdout=subprocess.PIPE,
-                    stderr=subprocess.PIPE,
-                    timeout=600,
-                )
-
-                # Clean up
-                if os.path.exists(scaled_video):
-                    os.remove(scaled_video)
-
-            else:
-                # Loop the video to reach target duration
-                logger.info(f"Looping video to reach target duration")
-
-                # Calculate how many times we need to loop
-                loop_count = int(ratio) + 1
-
-                cmd = [
-                    "ffmpeg",
-                    "-stream_loop",
-                    str(loop_count - 1),  # -1 because we already have 1 copy
-                    "-i",
-                    input_path,
-                    "-vf",
-                    scale_filter,
-                    "-t",
-                    str(target_duration),  # Limit to target duration
-                    "-an",  # Remove audio
-                    "-c:v",
-                    video_codec,
-                    "-preset",
-                    preset,
-                    "-pix_fmt",
-                    "yuv420p",
-                    "-threads",
-                    str(threads),
-                    "-y",
-                    temp_output,
-                ]
-
-                # Increase timeout for longer videos
-                timeout_value = max(600, int(target_duration * 1.5))
-                subprocess.run(
-                    cmd,
-                    check=True,
-                    stdout=subprocess.PIPE,
-                    stderr=subprocess.PIPE,
-                    timeout=timeout_value,
-                )
-
-        else:  # ratio < 1, Target is shorter than input
-            # Extract the most interesting segment
-            logger.info(f"Extracting segment from video")
-
-=======
         
         if ratio > 1:  # Target is longer than input: LOOP the video
             logger.info(f"Looping video to reach target duration of {target_duration:.2f}s")
@@ -254,7 +85,6 @@
             # Extract the most interesting segment from the middle
             logger.info(f"Cutting video to match target duration of {target_duration:.2f}s")
             
->>>>>>> 8aa0c78e
             # Try to extract from the middle for more interesting content
             start_time = max(0, (input_duration - target_duration) / 2)
 
@@ -340,14 +170,8 @@
 
 def combine_audio_video(video_path, audio_path, output_path):
     """
-<<<<<<< HEAD
-    Combine a video file with an audio file
-    Optimized for maximum performance on Mac systems
-
-=======
     Combine a video file with an audio file without changing video speed
     
->>>>>>> 8aa0c78e
     Args:
         video_path (str): Path to the video file
         audio_path (str): Path to the audio file
@@ -357,18 +181,10 @@
         bool: True if successful
     """
     try:
-<<<<<<< HEAD
-        # Disable hardware acceleration as it's causing issues
-        hw_accel = []
-        video_codec = "libx264"
-        preset = "ultrafast"
-
-=======
         # Video codec settings
         video_codec = 'libx264'
         preset = 'ultrafast'
         
->>>>>>> 8aa0c78e
         # Get number of CPU cores and use them all
         cpu_count = os.cpu_count() or 4
         threads = min(16, cpu_count)  # Cap at 16 threads
@@ -380,94 +196,6 @@
         video_duration = get_video_duration(video_path)
 
         logger.info(f"Audio duration: {audio_duration:.2f}s, Video duration: {video_duration:.2f}s")
-<<<<<<< HEAD
-
-        # Ensure the video is exactly the same length as the audio
-        if abs(video_duration - audio_duration) > 0.1:
-            logger.info(f"Adjusting video duration to match audio exactly")
-            temp_video = video_path + ".temp.mp4"
-
-            if video_duration > audio_duration:
-                # Trim the video
-                cmd = [
-                    "ffmpeg",
-                    "-i",
-                    video_path,
-                    "-t",
-                    str(audio_duration),
-                    "-c:v",
-                    video_codec,
-                    "-preset",
-                    preset,
-                    "-pix_fmt",
-                    "yuv420p",
-                    "-threads",
-                    str(threads),
-                    "-an",
-                    "-y",
-                    temp_video,
-                ]
-            else:
-                # Loop the video if needed
-                cmd = [
-                    "ffmpeg",
-                    "-stream_loop",
-                    "10",  # Loop up to 10 times if needed
-                    "-i",
-                    video_path,
-                    "-t",
-                    str(audio_duration),
-                    "-c:v",
-                    video_codec,
-                    "-preset",
-                    preset,
-                    "-pix_fmt",
-                    "yuv420p",
-                    "-threads",
-                    str(threads),
-                    "-an",
-                    "-y",
-                    temp_video,
-                ]
-
-            # Increase timeout for longer videos
-            timeout_value = max(600, int(audio_duration * 1.5))
-            subprocess.run(
-                cmd,
-                check=True,
-                stdout=subprocess.PIPE,
-                stderr=subprocess.PIPE,
-                timeout=timeout_value,
-            )
-            video_path = temp_video
-
-        # Combine the video with the audio using re-encoding to ensure clean output
-        cmd = [
-            "ffmpeg",
-            "-i",
-            video_path,
-            "-i",
-            audio_path,
-            "-map",
-            "0:v",
-            "-map",
-            "1:a",
-            "-c:v",
-            video_codec,
-            "-preset",
-            preset,
-            "-pix_fmt",
-            "yuv420p",
-            "-c:a",
-            "aac",
-            "-b:a",
-            "192k",
-            "-shortest",  # Ensure output is only as long as the shortest input
-            "-threads",
-            str(threads),
-            "-y",
-            output_path,
-=======
         
         # Make sure we're using the right approach based on durations
         if abs(video_duration - audio_duration) > 0.1:
@@ -487,25 +215,12 @@
             '-shortest',           # End when shortest input ends
             '-y',
             output_path
->>>>>>> 8aa0c78e
         ]
 
         # Increase timeout for longer videos
-<<<<<<< HEAD
-        timeout_value = max(600, int(audio_duration * 1.5))
-        subprocess.run(
-            cmd, check=True, stdout=subprocess.PIPE, stderr=subprocess.PIPE, timeout=timeout_value
-        )
-
-        # Clean up temporary file if it exists
-        if video_path.endswith(".temp.mp4") and os.path.exists(video_path):
-            os.remove(video_path)
-
-=======
         timeout_value = max(60, int(max(audio_duration, video_duration) * 1.5))
         subprocess.run(cmd, check=True, stdout=subprocess.PIPE, stderr=subprocess.PIPE, timeout=timeout_value)
         
->>>>>>> 8aa0c78e
         # Verify the output file exists and has content
         if os.path.exists(output_path) and os.path.getsize(output_path) > 0:
             # Double-check the final duration
