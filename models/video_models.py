--- conflicted
+++ resolved
@@ -52,9 +52,6 @@
     )
     processing_time: float = Field(..., description="Total processing time in seconds")
     success: bool = Field(..., description="Whether the processing was successful")
-<<<<<<< HEAD
-    message: str = Field("", description="Additional information or error message")
-=======
     message: str = Field("", description="Additional information or error message")
 
 
@@ -73,4 +70,3 @@
     success: bool = Field(..., description="Whether the processing was successful")
     message: str = Field("", description="Additional information or error message")
 
->>>>>>> 8aa0c78e
