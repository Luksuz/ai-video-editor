--- conflicted
+++ resolved
@@ -3,17 +3,11 @@
 import time
 
 from fastapi import APIRouter, BackgroundTasks, HTTPException, status
-<<<<<<< HEAD
-
-from models.video_models import AudioProcessingRequest, VideoResponse, VideoResponseWithStorage
-from services.video_service import process_audio_from_breakpoints_api
-=======
 from models.video_models import AudioProcessingRequest, VideoResponse, VideoResponseWithStorage, CustomVideoChunkRequest, CustomVideoResponse
 from services.video_service import process_audio_from_breakpoints_api, process_custom_video_for_chunk
 import time
 import os
 import logging
->>>>>>> 8aa0c78e
 
 # Configure logging
 logging.basicConfig(level=logging.INFO)
@@ -39,14 +33,8 @@
         # Process the audio - this will return quickly after downloading the audio
         # and setting up the background task
         created_videos, supabase_data = await process_audio_from_breakpoints_api(
-<<<<<<< HEAD
-            request.data,
-            request.output_dir,
-            request.combine_videos,
-=======
             request.data, 
             request.output_dir, 
->>>>>>> 8aa0c78e
             save_to_supabase=False,  # Don't save to Supabase for this endpoint
             background_tasks=background_tasks,
         )
@@ -91,14 +79,8 @@
         # Process the audio and save to Supabase - this will return quickly after downloading the audio
         # and setting up the background task
         created_videos, supabase_data = await process_audio_from_breakpoints_api(
-<<<<<<< HEAD
-            request.data,
-            request.output_dir,
-            request.combine_videos,
-=======
             request.data, 
             request.output_dir, 
->>>>>>> 8aa0c78e
             save_to_supabase=True,
             background_tasks=background_tasks,
         )
@@ -127,10 +109,6 @@
         logger.error(f"Error processing and storing audio: {str(e)}")
         raise HTTPException(
             status_code=status.HTTP_500_INTERNAL_SERVER_ERROR,
-<<<<<<< HEAD
-            detail=f"Error processing and storing audio: {str(e)}",
-        )
-=======
             detail=f"Error processing and storing audio: {str(e)}"
         )
 
@@ -174,5 +152,4 @@
         raise HTTPException(
             status_code=status.HTTP_500_INTERNAL_SERVER_ERROR,
             detail=f"Error replacing video chunk: {str(e)}"
-        ) 
->>>>>>> 8aa0c78e
+        ) 