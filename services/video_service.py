import asyncio
import logging
import os
import shutil
import tempfile
import time

import requests
from agents import Agent, Runner
from pydantic import BaseModel
from supabase import create_client

from models.video_models import AudioBreakpoint, Query
<<<<<<< HEAD
from utils.audio_utils import get_audio_duration, transcribe_audio
from utils.supabase_utils import (
    create_video_preview,
    increment_breakpoints_completed,
    save_video_breakpoints,
    save_video_metadata,
    set_video_status,
    upload_video_to_supabase,
)
from utils.video_processing import (
    combine_audio_video,
    concatenate_videos_with_crossfade,
    process_video_for_audio,
)
from utils.video_utils import (
    check_video_validity,
    create_simple_video,
    download_video,
    get_pexels_video_duration,
    get_video_duration,
    search_pexels_videos,
)
=======
from utils.video_utils import search_pexels_videos, download_video, check_video_validity, create_simple_video, get_video_duration, get_pexels_video_duration
from utils.audio_utils import transcribe_audio
from utils.video_processing import process_video_for_audio, combine_audio_video
from utils.supabase_utils import upload_video_to_supabase, update_chunks_total , save_video_breakpoints, increment_breakpoints_completed, set_video_status, update_video_urls
from utils.audio_utils import get_audio_duration
>>>>>>> 8aa0c78e

# Configure logging
logging.basicConfig(level=logging.INFO)
logger = logging.getLogger(__name__)


<<<<<<< HEAD
async def process_audio_from_breakpoints_api(
    request_data,
    output_dir="output_videos",
    combine_videos=False,
    save_to_supabase=True,
    background_tasks=None,
):
=======
async def process_audio_from_breakpoints_api(request_data, output_dir="output_videos", save_to_supabase=True, background_tasks=None):
>>>>>>> 8aa0c78e
    """
    Process audio from a Supabase URL and split it based on breakpoints

    Args:
        request_data (list): List containing supabase URL and breakpoints
        output_dir (str): Directory to save output videos
        save_to_supabase (bool): Whether to save the videos to Supabase storage
        background_tasks: FastAPI BackgroundTasks object

    Returns:
        tuple: (list, dict) - Paths to created videos and Supabase metadata
    """
    # Create initial response data
    supabase_data = {"video_id": None, "original_url": None, "preview_url": None}

    if not request_data or len(request_data) == 0:
        logger.warning("No request data provided")
        return [], supabase_data

    # Create output directory
    os.makedirs(output_dir, exist_ok=True)

    # Create temporary directory
    temp_dir = tempfile.mkdtemp()

    try:
<<<<<<< HEAD
        # Get the first item in the request data
        item = request_data[0]
        supabase_url = item.supabase_url
        breakpoints = item.breakpoints

        if not supabase_url or not breakpoints:
            logger.warning("Missing supabase_url or breakpoints in request data")
            return [], supabase_data

        # Extract the storage key from the URL
        storage_key = supabase_url.split("public/")[1] if "public/" in supabase_url else None

        if not storage_key:
            logger.error(f"Could not extract storage key from URL: {supabase_url}")
            return [], supabase_data

        # Download the full audio file
        logger.info(f"Downloading audio file from: {supabase_url}")
        supabase = create_client(os.environ.get("SUPABASE_URL"), os.environ.get("SUPABASE_KEY"))

        try:
            audio_file = supabase.storage.from_("audio-files").download(storage_key)
        except Exception as e:
            logger.error(f"Error downloading from Supabase: {e}")
            # Try direct download as fallback
            response = requests.get(supabase_url)
            response.raise_for_status()
            audio_file = response.content

        # Save the full audio file
        full_audio_path = os.path.join(temp_dir, "full_audio.mp3")
        with open(full_audio_path, "wb") as f:
            f.write(audio_file)

        # Get the original filename from the storage key
        original_filename = os.path.basename(storage_key)

        full_audio_duration = get_audio_duration(full_audio_path)

        # Add 0 as the first breakpoint if not present
        if 0 not in breakpoints:
            breakpoints = [0] + breakpoints + [full_audio_duration]

        # Save breakpoints to Supabase and get the video_id
        video_id = save_video_breakpoints(breakpoints)

=======
        # Calculate total chunks across all audio files
        total_chunks = 0
        all_breakpoints = []
        
        # First, process all audio items to calculate total chunks
        for item in request_data:
            supabase_url = item.supabase_url
            breakpoints = item.breakpoints
            
            if not supabase_url or not breakpoints:
                logger.warning(f"Missing supabase_url or breakpoints in item: {item}")
                continue
                
            # Calculate chunks for this item: number of segments is one more than breakpoints
            # Each breakpoint represents the start of a new chunk, plus the last chunk
            item_chunks = len(breakpoints)
            total_chunks += item_chunks
            
            # Store breakpoints for each item
            all_breakpoints.append(breakpoints)
            
        logger.info(f"Processing {len(request_data)} audio files with {total_chunks} total chunks")
        
        # Save breakpoints to Supabase and get the video_id
        video_id = save_video_breakpoints(all_breakpoints, total_chunks)
        
>>>>>>> 8aa0c78e
        if not video_id:
            logger.error("Failed to save breakpoints and get video_id")
            return [], supabase_data

        logger.info(f"Created video record with ID: {video_id}")

        # Update status to "generating"
        set_video_status(video_id, "generating")

        # Update supabase_data with the video_id
        supabase_data["video_id"] = video_id

        # If we have a background_tasks object, add the processing task to it
        if background_tasks:
            # Create a copy of the request data for the background task
            background_tasks.add_task(
                process_audio_in_background,
                request_data=request_data,
                output_dir=output_dir,
                save_to_supabase=save_to_supabase,
                temp_dir=temp_dir,
<<<<<<< HEAD
                full_audio_path=full_audio_path,
                original_filename=original_filename,
                breakpoints=breakpoints,
                video_id=video_id,
=======
                video_id=video_id
>>>>>>> 8aa0c78e
            )

            # Return immediately with the video_id
            return [], supabase_data
        else:
            # If no background_tasks object is provided, continue processing synchronously
            # This is mainly for testing or direct API calls
            created_videos, updated_supabase_data = await process_audio_complete(
                temp_dir=temp_dir,
                request_data=request_data,
                video_id=video_id,
                output_dir=output_dir,
<<<<<<< HEAD
                combine_videos=combine_videos,
                save_to_supabase=save_to_supabase,
=======
                combine_videos=False,
                save_to_supabase=save_to_supabase
>>>>>>> 8aa0c78e
            )

            return created_videos, updated_supabase_data

    except Exception as e:
        logger.error(f"Error in initial processing: {e}")
        # Clean up temporary directory if we're not using background tasks
        if not background_tasks:
            try:
                shutil.rmtree(temp_dir)
            except Exception as cleanup_error:
                logger.error(f"Error removing temporary directory: {cleanup_error}")
        return [], supabase_data


<<<<<<< HEAD
async def process_audio_in_background(
    request_data,
    output_dir,
    combine_videos,
    save_to_supabase,
    temp_dir,
    full_audio_path,
    original_filename,
    breakpoints,
    video_id,
):
=======
async def process_audio_in_background(request_data, output_dir, save_to_supabase, temp_dir, video_id):
>>>>>>> 8aa0c78e
    """
    Process audio in the background after the initial response has been sent
    """
    try:
        await process_audio_complete(
            temp_dir=temp_dir,
            request_data=request_data,
            video_id=video_id,
            output_dir=output_dir,
<<<<<<< HEAD
            combine_videos=combine_videos,
            save_to_supabase=save_to_supabase,
=======
            combine_videos=False,
            save_to_supabase=save_to_supabase
>>>>>>> 8aa0c78e
        )
    except Exception as e:
        logger.error(f"Error in background processing: {e}")
        # Set status to failed if there was an error
        set_video_status(video_id, "failed")
    finally:
        # Clean up temporary directory
        try:
            shutil.rmtree(temp_dir)
        except Exception as e:
            logger.error(f"Error removing temporary directory: {e}")


<<<<<<< HEAD
async def process_audio_complete(
    temp_dir,
    full_audio_path,
    original_filename,
    breakpoints,
    video_id,
    output_dir,
    combine_videos,
    save_to_supabase,
):
=======
async def process_audio_complete(temp_dir, request_data, video_id, output_dir, combine_videos, save_to_supabase):
>>>>>>> 8aa0c78e
    """
    Complete the audio processing after the initial response has been sent
    """
    overall_start_time = time.time()
    timing_report = {}
    audio_chunks = []
    supabase_data = {"video_id": video_id, "original_url": None, "preview_url": None}

    try:
<<<<<<< HEAD
        # Split the audio file based on breakpoints
        split_start = time.time()
        for i in range(len(breakpoints) - 1):
            start_time = breakpoints[i]
            end_time = breakpoints[i + 1]
            duration = end_time - start_time

            # Create a chunk file
            chunk_path = os.path.join(temp_dir, f"chunk_{i:03d}.mp3")

            # Use ffmpeg to extract the chunk
            cmd = [
                "ffmpeg",
                "-i",
                full_audio_path,
                "-ss",
                str(start_time),
                "-t",
                str(duration),
                "-c:a",
                "copy",  # Copy audio without re-encoding
                "-y",
                chunk_path,
            ]

            import subprocess

            subprocess.run(
                cmd, check=True, stdout=subprocess.PIPE, stderr=subprocess.PIPE, timeout=600
            )

            # Verify the chunk was created
            if os.path.exists(chunk_path) and os.path.getsize(chunk_path) > 0:
                # Create a storage key for this chunk
                chunk_storage_key = f"audio/chunk_{i:03d}_{original_filename}"

                # Create an audio chunk object
                chunk = {
                    "originalFileName": original_filename,
                    "chunkStartTime": start_time,
                    "chunkEndTime": end_time,
                    "chunkDuration": duration,
                    "storageKey": chunk_storage_key,
                    "localPath": chunk_path,  # Add local path for direct access
                    "video_id": video_id,  # Add video_id for tracking
                    "chunk_index": i,  # Add chunk index for tracking
                }

                audio_chunks.append(chunk)
                logger.info(
                    f"Created chunk {i+1}/{len(breakpoints)-1}: {start_time:.2f}s to {end_time:.2f}s (duration: {duration:.2f}s)"
                )
            else:
                logger.warning(f"Failed to create chunk {i+1}")
        timing_report["split_audio"] = time.time() - split_start

=======
>>>>>>> 8aa0c78e
        # Initialize the sentence classifier agent
        agent_start = time.time()
        sentence_classifier = Agent(
            name="Sentence classifier",
            instructions="You are a video search specialist. Based on the transcription of an audio clip, output only the search query that will be used for finding the most appropriate video on Pexels website. Make the query specific and visual.",
            model="gpt-4o-mini",
            output_type=Query,
        )
        timing_report["initialize_agent"] = time.time() - agent_start
<<<<<<< HEAD

=======
        
        # Process each audio file in the request data
        split_start = time.time()
        chunk_index = 0  # Global chunk index across all files
        
        for file_index, item in enumerate(request_data):
            supabase_url = item.supabase_url
            breakpoints = item.breakpoints
            
            if not supabase_url or not breakpoints:
                logger.warning(f"Missing supabase_url or breakpoints in item {file_index}")
                continue
                
            logger.info(f"Processing audio file {file_index+1}/{len(request_data)}: {supabase_url}")
            
            # Extract the storage key from the URL
            storage_key = supabase_url.split("public/")[1] if "public/" in supabase_url else None
            
            if not storage_key:
                logger.error(f"Could not extract storage key from URL: {supabase_url}")
                continue
            
            # Download the full audio file
            logger.info(f"Downloading audio file from: {supabase_url}")
            supabase = create_client(os.environ.get("SUPABASE_URL"), os.environ.get("SUPABASE_KEY"))
            
            try:
                audio_file = supabase.storage.from_("audio-files").download(storage_key)
            except Exception as e:
                logger.error(f"Error downloading from Supabase: {e}")
                # Try direct download as fallback
                try:
                    response = requests.get(supabase_url)
                    response.raise_for_status()
                    audio_file = response.content
                except Exception as download_error:
                    logger.error(f"Error with direct download fallback: {download_error}")
                    continue
            
            # Save the full audio file
            full_audio_path = os.path.join(temp_dir, f"full_audio_{file_index}.mp3")
            with open(full_audio_path, "wb") as f:
                f.write(audio_file)
            
            # Get the original filename from the storage key
            original_filename = os.path.basename(storage_key)
            
            # Get audio duration
            full_audio_duration = get_audio_duration(full_audio_path)
            if full_audio_duration <= 0:
                logger.error(f"Could not determine duration of audio file: {full_audio_path}")
                continue
                
            logger.info(f"Audio file duration: {full_audio_duration:.2f}s")
            
            # Make sure breakpoints are sorted
            breakpoints = sorted(breakpoints)
            
            # Make sure we have start/end breakpoints
            if 0 not in breakpoints:
                breakpoints = [0] + breakpoints
            if full_audio_duration not in breakpoints:
                breakpoints = breakpoints + [full_audio_duration]
                
            logger.info(f"Processing {len(breakpoints)-1} chunks from this audio file")
            
            # Split the audio file based on breakpoints
            for i in range(len(breakpoints) - 1):
                start_time = breakpoints[i]
                end_time = breakpoints[i + 1]
                duration = end_time - start_time
                
                if duration <= 0.1:  # Skip extremely short segments
                    logger.warning(f"Skipping extremely short segment: {start_time:.2f}s to {end_time:.2f}s (duration: {duration:.2f}s)")
                    continue
                
                # Create a chunk file
                chunk_path = os.path.join(temp_dir, f"chunk_{file_index}_{i:03d}.mp3")
                
                # Use ffmpeg to extract the chunk
                cmd = [
                    'ffmpeg',
                    '-i', full_audio_path,
                    '-ss', str(start_time),
                    '-t', str(duration),
                    '-c:a', 'copy',  # Copy audio without re-encoding
                    '-y',
                    chunk_path
                ]
                
                import subprocess
                subprocess.run(cmd, check=True, stdout=subprocess.PIPE, stderr=subprocess.PIPE, timeout=60)
                
                # Verify the chunk was created
                if os.path.exists(chunk_path) and os.path.getsize(chunk_path) > 0:
                    # Create a storage key for this chunk
                    chunk_storage_key = f"audio/chunk_{chunk_index:03d}_{original_filename}"
                    
                    # Create an audio chunk object
                    chunk = {
                        "originalFileName": original_filename,
                        "chunkStartTime": start_time,
                        "chunkEndTime": end_time,
                        "chunkDuration": duration,
                        "storageKey": chunk_storage_key,
                        "localPath": chunk_path,  # Add local path for direct access
                        "video_id": video_id,     # Add video_id for tracking
                        "chunk_index": chunk_index,  # Use the global chunk index
                        "file_index": file_index    # Keep track of which file this came from
                    }
                    
                    audio_chunks.append(chunk)
                    logger.info(f"Created chunk {chunk_index} (file {file_index+1}, segment {i+1}): {start_time:.2f}s to {end_time:.2f}s (duration: {duration:.2f}s)")
                    
                    # Increment global chunk index
                    chunk_index += 1
                else:
                    logger.warning(f"Failed to create chunk for file {file_index+1}, segment {i+1}")
        
        timing_report["split_audio"] = time.time() - split_start
        
        # Update total chunks in the database to match the actual number of chunks created
        total_chunks = len(audio_chunks)
        logger.info(f"Successfully split {len(request_data)} audio files into {total_chunks} chunks")
        
        # Update the total chunks count in the database with the ACTUAL number of chunks
        update_chunks_total(video_id, total_chunks)
        logger.info(f"Updated chunks_total in database to {total_chunks}")
        
        # Upload each chunk to Supabase immediately after splitting
        upload_start = time.time()
        chunk_video_urls = {}
        
        # Initialize the dictionary for this video ID
        if video_id not in chunk_video_urls:
            chunk_video_urls[video_id] = {}
        
>>>>>>> 8aa0c78e
        # Process the audio chunks
        chunks_start = time.time()
        created_videos = await process_audio_chunks_local(
            audio_chunks, sentence_classifier, output_dir
        )
        timing_report["process_chunks"] = time.time() - chunks_start
<<<<<<< HEAD

        final_video_path = None

        # Optionally concatenate all videos into a single file
        if combine_videos and len(created_videos) > 1:
            concat_start = time.time()
            output_path = os.path.join(output_dir, "combined_video.mp4")
            if concatenate_videos_with_crossfade(
                created_videos, output_path, transition_duration=0.5
            ):
                logger.info(f"Combined video saved to {output_path}")
                timing_report["concatenate_videos"] = time.time() - concat_start
                final_video_path = output_path
                created_videos = [output_path]
        elif len(created_videos) > 0:
            final_video_path = created_videos[0]

        # Save to Supabase if requested
        if save_to_supabase and final_video_path:
            supabase_start = time.time()

            # Create a preview of the video
            preview_path = create_video_preview(final_video_path)

            # Upload the original video
            original_url = upload_video_to_supabase(final_video_path)

            # Upload the preview video
            preview_url = None
            if preview_path:
                preview_url = upload_video_to_supabase(preview_path)

            # Save metadata to database
            if original_url and preview_url:
                # Update Supabase data
                supabase_data = {
                    "video_id": video_id,
                    "original_url": original_url,
                    "preview_url": preview_url,
                }

                # Update the video record with URLs
                supabase = create_client(
                    os.environ.get("SUPABASE_URL"), os.environ.get("SUPABASE_KEY")
                )
                supabase.table("videos").update(
                    {"original_url": original_url, "preview_url": preview_url, "status": "complete"}
                ).eq("id", video_id).execute()

            timing_report["supabase_upload"] = time.time() - supabase_start
        else:
            # If we're not saving to Supabase but processing was successful
            if len(created_videos) > 0:
                set_video_status(video_id, "complete")
            else:
                set_video_status(video_id, "failed")

=======
        
        # The video_urls have already been saved to Supabase in process_audio_chunks_local
        # Just mark the video as complete
        if len(created_videos) > 0:
            set_video_status(video_id, "complete")
        else:
            set_video_status(video_id, "failed")
        
>>>>>>> 8aa0c78e
        # Calculate overall processing time
        overall_time = time.time() - overall_start_time
        timing_report["total_processing"] = overall_time

        # Print overall timing report
        logger.info("\n" + "=" * 50)
        logger.info("OVERALL TIMING REPORT")
        logger.info("=" * 50)
        logger.info(
            f"Total processing time: {overall_time:.2f} seconds ({overall_time/60:.2f} minutes)"
        )
        logger.info(f"Number of chunks processed: {len(audio_chunks)}")
        logger.info(
            f"Average time per chunk: {timing_report.get('process_chunks', 0)/max(1, len(audio_chunks)):.2f} seconds"
        )
        logger.info("-" * 50)

        # Print individual function timings
        for func_name, duration in timing_report.items():
            if func_name != "total_processing":
                percentage = (duration / overall_time) * 100
                logger.info(f"{func_name}: {duration:.2f}s ({percentage:.1f}% of total)")

        logger.info("=" * 50 + "\n")

        return created_videos, supabase_data

    except Exception as e:
        logger.error(f"Error processing audio from breakpoints: {e}")
        # Set status to failed if there was an error
        set_video_status(video_id, "failed")
        return [], supabase_data


async def process_audio_chunks_local(audio_chunks, sentence_classifier, output_dir="output_videos"):
    """
    Process audio chunks from local files, transcribe them, find matching videos,
    and create final videos with synchronized audio and video.

    Args:
        audio_chunks (list): List of audio chunk objects with file info and local paths
        sentence_classifier (Agent): The agent to classify sentences
        output_dir (str): Directory to save output videos

    Returns:
        list: Paths to created videos
    """
    # Create output directory
    os.makedirs(output_dir, exist_ok=True)

    # Create temporary directory
    temp_dir = tempfile.mkdtemp()
    created_videos = []

    # Track used video URLs to avoid duplicates
    used_video_urls = set()
<<<<<<< HEAD

=======
    
    # Track video upload URLs for each chunk
    chunk_video_urls = {}
    
>>>>>>> 8aa0c78e
    # Create subdirectories
    video_dir = os.path.join(temp_dir, "video")
    final_dir = os.path.join(temp_dir, "final")

    os.makedirs(video_dir, exist_ok=True)
    os.makedirs(final_dir, exist_ok=True)

    # Process each audio chunk
    for i, chunk in enumerate(audio_chunks):
        chunk_start_time = time.time()
        timing_report = {}

        try:
            logger.info(
                f"\nProcessing chunk {i+1}/{len(audio_chunks)}: {chunk['originalFileName']} ({chunk['chunkStartTime']:.2f}s to {chunk['chunkEndTime']:.2f}s)"
            )

            # Use the local path of the audio file
            audio_path = chunk["localPath"]

            # Get the audio duration
            start_time = time.time()
            audio_duration = get_audio_duration(audio_path)
            if audio_duration <= 0:
                audio_duration = chunk[
                    "chunkDuration"
                ]  # Use the provided duration if ffprobe fails
            timing_report["get_audio_duration"] = time.time() - start_time

            logger.info(f"Audio duration: {audio_duration:.2f} seconds")

            # Transcribe the audio
            start_time = time.time()
            transcription = transcribe_audio(audio_path)
            if not transcription:
                logger.warning(
                    f"Failed to transcribe audio chunk {i+1}, using filename as fallback"
                )
                transcription = chunk["originalFileName"].replace("-", " ").replace("_", " ")
            timing_report["transcribe_audio"] = time.time() - start_time

            logger.info(f"Transcription: {transcription}")

            # Generate search query based on transcription
            start_time = time.time()

            class Query(BaseModel):
                query: str

            result = await Runner.run(
                sentence_classifier, f"Find a relevant video for this audio: {transcription}"
            )
            query = result.final_output.query
            timing_report["generate_query"] = time.time() - start_time

            logger.info(f"Search query: {query}")

            # Search for videos
            start_time = time.time()
            video_data = search_pexels_videos(
                query, per_page=15, used_urls=used_video_urls, target_duration=audio_duration
            )
            timing_report["search_videos"] = time.time() - start_time

            video_success = False
<<<<<<< HEAD

            if video_data.get("videos") and len(video_data["videos"]) > 0:
=======
            video_id = chunk.get("video_id")
            chunk_index = chunk.get("chunk_index")
            
            if video_data.get('videos') and len(video_data['videos']) > 0:
>>>>>>> 8aa0c78e
                # Try each video until we find one that works
                for video_index, video in enumerate(video_data["videos"]):
                    if video_success:
                        break

                    video_attempt_start = time.time()

                    # Get the video duration from Pexels data
                    pexels_duration = get_pexels_video_duration(video)
                    duration_match = abs(pexels_duration - audio_duration)

                    # Print duration match information
                    logger.info(
                        f"Video {video_index+1}: Duration {pexels_duration:.2f}s (diff: {duration_match:.2f}s)"
                    )

                    video_files = video.get("video_files", [])

                    # Find a suitable video file
                    video_files = sorted(
                        video_files, key=lambda x: x.get("height", 0), reverse=True
                    )
                    download_url = None

                    for file in video_files:
                        if file.get("file_type") == "video/mp4" and file.get("height", 0) <= 720:
                            download_url = file.get("link")
                            break

                    if not download_url and video_files:
                        download_url = video_files[0].get("link")

                    if download_url and download_url not in used_video_urls:
                        # Download the video
                        raw_path = os.path.join(temp_dir, f"raw_{i:03d}_{video_index}.mp4")

                        download_start = time.time()
                        download_success = download_video(download_url, raw_path)
                        timing_report[f"download_video_{video_index}"] = (
                            time.time() - download_start
                        )

                        if download_success:
                            # Add to used URLs
                            used_video_urls.add(download_url)

                            # Check if the video is valid
                            validity_start = time.time()
                            is_valid = check_video_validity(raw_path)
                            timing_report[f"check_validity_{video_index}"] = (
                                time.time() - validity_start
                            )

                            if is_valid:
                                # Process the video to match audio duration
                                video_path = os.path.join(video_dir, f"video_{i:03d}.mp4")

                                # Use different processing approach based on duration match
                                processing_success = False

                                processing_start = time.time()
                                # If duration is very close, use simple trimming
                                if duration_match < 1.0:
                                    logger.info(f"Good duration match, using simple trimming")
                                    processing_success = process_video_for_audio(
                                        raw_path, video_path, audio_duration
                                    )
                                else:
                                    # Otherwise use standard processing
                                    processing_success = process_video_for_audio(
                                        raw_path, video_path, audio_duration
                                    )
                                timing_report[f"process_video_{video_index}"] = (
                                    time.time() - processing_start
                                )

                                if processing_success:
                                    # Combine audio and video
                                    combine_start = time.time()
                                    final_path = os.path.join(final_dir, f"final_{i:03d}.mp4")
                                    combine_success = combine_audio_video(
                                        video_path, audio_path, final_path
                                    )
                                    timing_report[f"combine_audio_video_{video_index}"] = (
                                        time.time() - combine_start
                                    )

                                    if combine_success:
                                        # Copy to output directory with meaningful name
                                        output_name = f"{chunk['originalFileName']}_{chunk['chunkStartTime']:.2f}_{chunk['chunkEndTime']:.2f}.mp4"
                                        output_path = os.path.join(output_dir, output_name)
                                        shutil.copy(final_path, output_path)
                                        created_videos.append(output_path)
                                        video_success = True
                                        logger.info(f"Successfully created video for chunk {i+1}")
<<<<<<< HEAD
                                        timing_report[f"total_video_attempt_{video_index}"] = (
                                            time.time() - video_attempt_start
                                        )

                                        # Increment the breakpoints completed counter
                                        if "video_id" in chunk:
                                            increment_breakpoints_completed(chunk["video_id"])

=======
                                        timing_report[f"total_video_attempt_{video_index}"] = time.time() - video_attempt_start
                                        
                                        # Upload the video to Supabase
                                        upload_start = time.time()
                                        video_url = upload_video_to_supabase(output_path)
                                        timing_report["upload_video"] = time.time() - upload_start
                                        
                                        if video_url and video_id:
                                            # Store the video URL by video_id and chunk_index
                                            if video_id not in chunk_video_urls:
                                                chunk_video_urls[video_id] = {}
                                            chunk_video_urls[video_id][chunk_index] = video_url
                                            logger.info(f"Uploaded video chunk {i+1} to Supabase: {video_url}")
                                            # Log the current state of chunk_video_urls for this video
                                            stored_indices = sorted([int(idx) for idx in chunk_video_urls[video_id].keys()])
                                            logger.info(f"Current stored chunks for video {video_id}: {stored_indices} (total: {len(stored_indices)})")
                                        
                                        # Increment the breakpoints completed counter
                                        if video_id:
                                            increment_breakpoints_completed(video_id)
                                        
>>>>>>> 8aa0c78e
                                        break

            # If we couldn't create a video, create a simple black video with audio
            if not video_success:
                fallback_start = time.time()
                logger.info(f"Creating fallback video for chunk {i+1}")
                video_path = os.path.join(video_dir, f"video_{i:03d}.mp4")
                if create_simple_video(video_path, audio_duration):
                    final_path = os.path.join(final_dir, f"final_{i:03d}.mp4")
                    if combine_audio_video(video_path, audio_path, final_path):
                        # Copy to output directory with meaningful name
                        output_name = f"{chunk['originalFileName']}_{chunk['chunkStartTime']:.2f}_{chunk['chunkEndTime']:.2f}.mp4"
                        output_path = os.path.join(output_dir, output_name)
                        shutil.copy(final_path, output_path)
                        created_videos.append(output_path)
                        logger.info(f"Created fallback video for chunk {i+1}")
<<<<<<< HEAD

=======
                        
                        # Upload the fallback video to Supabase
                        upload_start = time.time()
                        video_url = upload_video_to_supabase(output_path)
                        timing_report["upload_fallback_video"] = time.time() - upload_start
                        
                        if video_url and video_id:
                            # Store the video URL by video_id and chunk_index
                            if video_id not in chunk_video_urls:
                                chunk_video_urls[video_id] = {}
                            chunk_video_urls[video_id][chunk_index] = video_url
                            logger.info(f"Uploaded fallback video chunk {i+1} to Supabase: {video_url}")
                            # Log the current state of chunk_video_urls for this video
                            stored_indices = sorted([int(idx) for idx in chunk_video_urls[video_id].keys()])
                            logger.info(f"Current stored chunks for video {video_id}: {stored_indices} (total: {len(stored_indices)})")
                        else:
                            logger.warning(f"Failed to upload fallback chunk {i+1} (index {chunk_index}) to Supabase or missing video_id")
                        
>>>>>>> 8aa0c78e
                        # Increment the breakpoints completed counter
                        if video_id:
                            increment_breakpoints_completed(video_id)
                timing_report["fallback_video"] = time.time() - fallback_start

        except Exception as e:
            logger.error(f"Error processing chunk {i+1}: {e}")

        # Calculate total processing time for this chunk
        chunk_total_time = time.time() - chunk_start_time
        timing_report["total_chunk_processing"] = chunk_total_time

        # Print timing report for this chunk
        logger.info("\n" + "=" * 50)
        logger.info(f"TIMING REPORT FOR CHUNK {i+1}/{len(audio_chunks)}")
        logger.info("=" * 50)
        logger.info(f"Audio duration: {audio_duration:.2f} seconds")
        logger.info(
            f"Total processing time: {chunk_total_time:.2f} seconds ({chunk_total_time/60:.2f} minutes)"
        )
        logger.info("-" * 50)

        # Print individual function timings
        for func_name, duration in timing_report.items():
            if func_name != "total_chunk_processing":
                percentage = (duration / chunk_total_time) * 100
                logger.info(f"{func_name}: {duration:.2f}s ({percentage:.1f}% of total)")
<<<<<<< HEAD

        logger.info("=" * 50 + "\n")

=======
        
        logger.info("="*50 + "\n")
    
    # Update video_urls in Supabase for each video
    for video_id, chunk_urls in chunk_video_urls.items():
        # Log the total chunks processed vs stored
        logger.info(f"Video {video_id}: Processed {len(audio_chunks)} chunks, storing {len(chunk_urls)} URLs")
        
        # Convert the dictionary to a sorted list based on chunk index
        # Ensure chunk_index is treated as an integer for proper numerical sorting
        sorted_items = sorted(chunk_urls.items(), key=lambda x: int(x[0]))
        sorted_urls = [url for _, url in sorted_items]
        
        # Log the sorted URLs for debugging
        logger.info(f"Sorted video URLs for video {video_id}:")
        for i, url in enumerate(sorted_urls):
            logger.info(f"  Position {i}: {url}")
            
        # Get the actual chunk indices that we processed
        actual_indices = set([chunk["chunk_index"] for chunk in audio_chunks if chunk["video_id"] == video_id])
        # Get the stored chunk indices
        stored_indices = set([int(idx) for idx in chunk_urls.keys()])
        
        # Calculate missing chunks
        missing_indices = actual_indices - stored_indices
        if missing_indices:
            logger.warning(f"Missing chunk indices for video {video_id}: {sorted(missing_indices)}")
            
        # Update the video_urls column in Supabase
        update_video_urls(video_id, sorted_urls)
    
>>>>>>> 8aa0c78e
    # Clean up temporary directory
    try:
        shutil.rmtree(temp_dir)
    except Exception as e:
        logger.error(f"Error removing temporary directory: {e}")
<<<<<<< HEAD

    return created_videos
=======
    
    return created_videos


async def process_custom_video_for_chunk(custom_video_url, chunk_video_url, video_id, chunk_index):
    """
    Process a custom video to match the duration of a chunk video while preserving the original audio
    
    Args:
        custom_video_url (str): URL to the custom video in Supabase storage
        chunk_video_url (str): URL to the chunk video in Supabase storage
        video_id (str): ID of the video record in the database
        chunk_index (int): Index of the chunk being replaced
        
    Returns:
        tuple: (str, bool) - URL to the processed video and success flag
    """
    try:
        logger.info(f"Processing custom video to match chunk {chunk_index} for video {video_id}")
        
        # Create temporary directory
        with tempfile.TemporaryDirectory() as temp_dir:
            # Clean up URLs by removing query parameters if present
            clean_custom_video_url = custom_video_url.split('?')[0]
            clean_chunk_video_url = chunk_video_url.split('?')[0]
            
            logger.info(f"Downloading custom video from: {clean_custom_video_url}")
            logger.info(f"Downloading chunk video from: {clean_chunk_video_url}")
            
            # Download the custom video
            custom_video_path = os.path.join(temp_dir, f"custom_video_{video_id}.mp4")
            if not download_video(clean_custom_video_url, custom_video_path):
                logger.error(f"Failed to download custom video: {clean_custom_video_url}")
                return None, False
                
            # Download the chunk video
            chunk_video_path = os.path.join(temp_dir, f"chunk_video_{video_id}_{chunk_index}.mp4")
            if not download_video(clean_chunk_video_url, chunk_video_path):
                # If download fails, try to extract direct download URL using Supabase client
                try:
                    logger.info("Attempting to download chunk video directly from Supabase")
                    # Parse the URL to get the path - assuming URL format is like:
                    # https://[project].supabase.co/storage/v1/object/public/[bucket]/[path]
                    supabase = create_client(os.environ.get("SUPABASE_URL"), os.environ.get("SUPABASE_KEY"))
                    
                    url_parts = clean_chunk_video_url.split("/")
                    bucket_index = url_parts.index("public") + 1 if "public" in url_parts else -1
                    
                    if bucket_index != -1 and bucket_index < len(url_parts):
                        bucket_name = url_parts[bucket_index]
                        storage_path = "/".join(url_parts[bucket_index+1:])
                        
                        # Download directly using Supabase client
                        logger.info(f"Downloading from bucket: {bucket_name}, path: {storage_path}")
                        try:
                            data = supabase.storage.from_(bucket_name).download(storage_path)
                            with open(chunk_video_path, "wb") as f:
                                f.write(data)
                            if os.path.exists(chunk_video_path) and os.path.getsize(chunk_video_path) > 0:
                                logger.info(f"Successfully downloaded chunk video using Supabase client")
                            else:
                                logger.error(f"Downloaded file is empty")
                                return None, False
                        except Exception as e:
                            logger.error(f"Error downloading from Supabase: {e}")
                            return None, False
                    else:
                        logger.error(f"Could not parse Supabase URL: {clean_chunk_video_url}")
                        return None, False
                except Exception as e:
                    logger.error(f"Failed to download chunk video: {e}")
                    return None, False
                
            # Get the duration of the chunk video
            chunk_duration = get_video_duration(chunk_video_path)
            if chunk_duration <= 0:
                logger.error(f"Failed to get duration of chunk video: {chunk_video_path}")
                return None, False
                
            logger.info(f"Chunk video duration: {chunk_duration} seconds")
            
            # Extract audio from the original chunk video
            chunk_audio_path = os.path.join(temp_dir, f"chunk_audio_{video_id}_{chunk_index}.aac")
            logger.info(f"Extracting audio from original chunk video")
            
            extract_audio_cmd = [
                'ffmpeg',
                '-i', chunk_video_path,
                '-vn',  # No video
                '-acodec', 'aac',
                '-b:a', '192k',
                '-y',
                chunk_audio_path
            ]
            
            try:
                import subprocess
                result = subprocess.run(extract_audio_cmd, check=True, stdout=subprocess.PIPE, stderr=subprocess.PIPE, timeout=120)
                logger.info(f"Successfully extracted audio from chunk video")
                
                # Verify the audio file was created
                if not os.path.exists(chunk_audio_path) or os.path.getsize(chunk_audio_path) == 0:
                    logger.error(f"Failed to extract audio: audio file is empty or not created")
                    return None, False
            except Exception as e:
                logger.error(f"Error extracting audio from chunk video: {e}")
                return None, False
                
            # Process the custom video to match the chunk duration
            processed_video_path = os.path.join(temp_dir, f"processed_custom_{video_id}_{chunk_index}.mp4")
            success = process_video_for_audio(
                custom_video_path,
                processed_video_path,
                chunk_duration,
            )
            
            if not success:
                logger.error(f"Failed to process custom video: {custom_video_path}")
                return None, False
                
            # Combine the processed video with the original audio
            final_video_path = os.path.join(temp_dir, f"final_video_{video_id}_{chunk_index}.mp4")
            logger.info(f"Combining processed video with original audio")
            
            combine_cmd = [
                'ffmpeg',
                '-i', processed_video_path,  # Video input
                '-i', chunk_audio_path,      # Audio input
                '-c:v', 'copy',              # Copy video codec (no re-encoding)
                '-c:a', 'aac',               # Audio codec
                '-map', '0:v:0',             # Use video from first input
                '-map', '1:a:0',             # Use audio from second input
                '-shortest',                 # Finish encoding when the shortest input stream ends
                '-y',
                final_video_path
            ]
            
            try:
                result = subprocess.run(combine_cmd, check=True, stdout=subprocess.PIPE, stderr=subprocess.PIPE, timeout=120)
                logger.info(f"Successfully combined video with original audio")
                
                # Verify the final video was created
                if not os.path.exists(final_video_path) or os.path.getsize(final_video_path) == 0:
                    logger.error(f"Failed to create final video: file is empty or not created")
                    return None, False
            except Exception as e:
                logger.error(f"Error combining video with original audio: {e}")
                return None, False
                
            # Replace the original video by uploading to the same path
            # Extract the bucket and path from the chunk_video_url
            supabase = create_client(os.environ.get("SUPABASE_URL"), os.environ.get("SUPABASE_KEY"))
            
            # Parse the URL to get the path - assuming URL format is like:
            # https://[project].supabase.co/storage/v1/object/public/[bucket]/[path]
            url_parts = clean_chunk_video_url.split("/")
            bucket_index = url_parts.index("public") + 1 if "public" in url_parts else -1
            
            if bucket_index == -1 or bucket_index >= len(url_parts):
                logger.error(f"Could not parse Supabase URL: {clean_chunk_video_url}")
                return None, False
                
            bucket_name = url_parts[bucket_index]
            storage_path = "/".join(url_parts[bucket_index+1:])
            
            logger.info(f"Uploading to bucket: {bucket_name}, path: {storage_path}")
            
            # Upload the final video to replace the original chunk
            try:
                with open(final_video_path, "rb") as f:
                    file_data = f.read()
                    supabase.storage.from_(bucket_name).update(storage_path, file_data)
                logger.info(f"Successfully updated video in Supabase at {storage_path}")
            except Exception as e:
                logger.error(f"Error updating file in Supabase: {e}")
                
                # Try creating the file if update fails (might not exist yet)
                try:
                    logger.info("Attempting to create file instead of updating")
                    with open(final_video_path, "rb") as f:
                        file_data = f.read()
                        supabase.storage.from_(bucket_name).upload(storage_path, file_data)
                    logger.info(f"Successfully created video in Supabase at {storage_path}")
                except Exception as e2:
                    logger.error(f"Error creating file in Supabase: {e2}")
                    return None, False
            
            # Return the original URL that was passed in, since we're replacing the file at the same location
            # This ensures we preserve any query parameters or exact format the client was using
            return chunk_video_url, True
            
    except Exception as e:
        logger.error(f"Error processing custom video: {e}")
        return None, False
>>>>>>> 8aa0c78e
<|MERGE_RESOLUTION|>--- conflicted
+++ resolved
@@ -11,53 +11,18 @@
 from supabase import create_client
 
 from models.video_models import AudioBreakpoint, Query
-<<<<<<< HEAD
-from utils.audio_utils import get_audio_duration, transcribe_audio
-from utils.supabase_utils import (
-    create_video_preview,
-    increment_breakpoints_completed,
-    save_video_breakpoints,
-    save_video_metadata,
-    set_video_status,
-    upload_video_to_supabase,
-)
-from utils.video_processing import (
-    combine_audio_video,
-    concatenate_videos_with_crossfade,
-    process_video_for_audio,
-)
-from utils.video_utils import (
-    check_video_validity,
-    create_simple_video,
-    download_video,
-    get_pexels_video_duration,
-    get_video_duration,
-    search_pexels_videos,
-)
-=======
 from utils.video_utils import search_pexels_videos, download_video, check_video_validity, create_simple_video, get_video_duration, get_pexels_video_duration
 from utils.audio_utils import transcribe_audio
 from utils.video_processing import process_video_for_audio, combine_audio_video
 from utils.supabase_utils import upload_video_to_supabase, update_chunks_total , save_video_breakpoints, increment_breakpoints_completed, set_video_status, update_video_urls
 from utils.audio_utils import get_audio_duration
->>>>>>> 8aa0c78e
 
 # Configure logging
 logging.basicConfig(level=logging.INFO)
 logger = logging.getLogger(__name__)
 
 
-<<<<<<< HEAD
-async def process_audio_from_breakpoints_api(
-    request_data,
-    output_dir="output_videos",
-    combine_videos=False,
-    save_to_supabase=True,
-    background_tasks=None,
-):
-=======
 async def process_audio_from_breakpoints_api(request_data, output_dir="output_videos", save_to_supabase=True, background_tasks=None):
->>>>>>> 8aa0c78e
     """
     Process audio from a Supabase URL and split it based on breakpoints
 
@@ -84,54 +49,6 @@
     temp_dir = tempfile.mkdtemp()
 
     try:
-<<<<<<< HEAD
-        # Get the first item in the request data
-        item = request_data[0]
-        supabase_url = item.supabase_url
-        breakpoints = item.breakpoints
-
-        if not supabase_url or not breakpoints:
-            logger.warning("Missing supabase_url or breakpoints in request data")
-            return [], supabase_data
-
-        # Extract the storage key from the URL
-        storage_key = supabase_url.split("public/")[1] if "public/" in supabase_url else None
-
-        if not storage_key:
-            logger.error(f"Could not extract storage key from URL: {supabase_url}")
-            return [], supabase_data
-
-        # Download the full audio file
-        logger.info(f"Downloading audio file from: {supabase_url}")
-        supabase = create_client(os.environ.get("SUPABASE_URL"), os.environ.get("SUPABASE_KEY"))
-
-        try:
-            audio_file = supabase.storage.from_("audio-files").download(storage_key)
-        except Exception as e:
-            logger.error(f"Error downloading from Supabase: {e}")
-            # Try direct download as fallback
-            response = requests.get(supabase_url)
-            response.raise_for_status()
-            audio_file = response.content
-
-        # Save the full audio file
-        full_audio_path = os.path.join(temp_dir, "full_audio.mp3")
-        with open(full_audio_path, "wb") as f:
-            f.write(audio_file)
-
-        # Get the original filename from the storage key
-        original_filename = os.path.basename(storage_key)
-
-        full_audio_duration = get_audio_duration(full_audio_path)
-
-        # Add 0 as the first breakpoint if not present
-        if 0 not in breakpoints:
-            breakpoints = [0] + breakpoints + [full_audio_duration]
-
-        # Save breakpoints to Supabase and get the video_id
-        video_id = save_video_breakpoints(breakpoints)
-
-=======
         # Calculate total chunks across all audio files
         total_chunks = 0
         all_breakpoints = []
@@ -158,7 +75,6 @@
         # Save breakpoints to Supabase and get the video_id
         video_id = save_video_breakpoints(all_breakpoints, total_chunks)
         
->>>>>>> 8aa0c78e
         if not video_id:
             logger.error("Failed to save breakpoints and get video_id")
             return [], supabase_data
@@ -180,14 +96,7 @@
                 output_dir=output_dir,
                 save_to_supabase=save_to_supabase,
                 temp_dir=temp_dir,
-<<<<<<< HEAD
-                full_audio_path=full_audio_path,
-                original_filename=original_filename,
-                breakpoints=breakpoints,
-                video_id=video_id,
-=======
                 video_id=video_id
->>>>>>> 8aa0c78e
             )
 
             # Return immediately with the video_id
@@ -200,13 +109,8 @@
                 request_data=request_data,
                 video_id=video_id,
                 output_dir=output_dir,
-<<<<<<< HEAD
-                combine_videos=combine_videos,
-                save_to_supabase=save_to_supabase,
-=======
                 combine_videos=False,
                 save_to_supabase=save_to_supabase
->>>>>>> 8aa0c78e
             )
 
             return created_videos, updated_supabase_data
@@ -222,21 +126,7 @@
         return [], supabase_data
 
 
-<<<<<<< HEAD
-async def process_audio_in_background(
-    request_data,
-    output_dir,
-    combine_videos,
-    save_to_supabase,
-    temp_dir,
-    full_audio_path,
-    original_filename,
-    breakpoints,
-    video_id,
-):
-=======
 async def process_audio_in_background(request_data, output_dir, save_to_supabase, temp_dir, video_id):
->>>>>>> 8aa0c78e
     """
     Process audio in the background after the initial response has been sent
     """
@@ -246,13 +136,8 @@
             request_data=request_data,
             video_id=video_id,
             output_dir=output_dir,
-<<<<<<< HEAD
-            combine_videos=combine_videos,
-            save_to_supabase=save_to_supabase,
-=======
             combine_videos=False,
             save_to_supabase=save_to_supabase
->>>>>>> 8aa0c78e
         )
     except Exception as e:
         logger.error(f"Error in background processing: {e}")
@@ -266,88 +151,20 @@
             logger.error(f"Error removing temporary directory: {e}")
 
 
-<<<<<<< HEAD
-async def process_audio_complete(
-    temp_dir,
-    full_audio_path,
-    original_filename,
-    breakpoints,
-    video_id,
-    output_dir,
-    combine_videos,
-    save_to_supabase,
-):
-=======
 async def process_audio_complete(temp_dir, request_data, video_id, output_dir, combine_videos, save_to_supabase):
->>>>>>> 8aa0c78e
     """
     Complete the audio processing after the initial response has been sent
     """
     overall_start_time = time.time()
     timing_report = {}
     audio_chunks = []
-    supabase_data = {"video_id": video_id, "original_url": None, "preview_url": None}
-
+    supabase_data = {
+        "video_id": video_id,
+        "original_url": None,
+        "preview_url": None
+    }
+    
     try:
-<<<<<<< HEAD
-        # Split the audio file based on breakpoints
-        split_start = time.time()
-        for i in range(len(breakpoints) - 1):
-            start_time = breakpoints[i]
-            end_time = breakpoints[i + 1]
-            duration = end_time - start_time
-
-            # Create a chunk file
-            chunk_path = os.path.join(temp_dir, f"chunk_{i:03d}.mp3")
-
-            # Use ffmpeg to extract the chunk
-            cmd = [
-                "ffmpeg",
-                "-i",
-                full_audio_path,
-                "-ss",
-                str(start_time),
-                "-t",
-                str(duration),
-                "-c:a",
-                "copy",  # Copy audio without re-encoding
-                "-y",
-                chunk_path,
-            ]
-
-            import subprocess
-
-            subprocess.run(
-                cmd, check=True, stdout=subprocess.PIPE, stderr=subprocess.PIPE, timeout=600
-            )
-
-            # Verify the chunk was created
-            if os.path.exists(chunk_path) and os.path.getsize(chunk_path) > 0:
-                # Create a storage key for this chunk
-                chunk_storage_key = f"audio/chunk_{i:03d}_{original_filename}"
-
-                # Create an audio chunk object
-                chunk = {
-                    "originalFileName": original_filename,
-                    "chunkStartTime": start_time,
-                    "chunkEndTime": end_time,
-                    "chunkDuration": duration,
-                    "storageKey": chunk_storage_key,
-                    "localPath": chunk_path,  # Add local path for direct access
-                    "video_id": video_id,  # Add video_id for tracking
-                    "chunk_index": i,  # Add chunk index for tracking
-                }
-
-                audio_chunks.append(chunk)
-                logger.info(
-                    f"Created chunk {i+1}/{len(breakpoints)-1}: {start_time:.2f}s to {end_time:.2f}s (duration: {duration:.2f}s)"
-                )
-            else:
-                logger.warning(f"Failed to create chunk {i+1}")
-        timing_report["split_audio"] = time.time() - split_start
-
-=======
->>>>>>> 8aa0c78e
         # Initialize the sentence classifier agent
         agent_start = time.time()
         sentence_classifier = Agent(
@@ -357,9 +174,6 @@
             output_type=Query,
         )
         timing_report["initialize_agent"] = time.time() - agent_start
-<<<<<<< HEAD
-
-=======
         
         # Process each audio file in the request data
         split_start = time.time()
@@ -497,72 +311,12 @@
         if video_id not in chunk_video_urls:
             chunk_video_urls[video_id] = {}
         
->>>>>>> 8aa0c78e
         # Process the audio chunks
         chunks_start = time.time()
         created_videos = await process_audio_chunks_local(
             audio_chunks, sentence_classifier, output_dir
         )
         timing_report["process_chunks"] = time.time() - chunks_start
-<<<<<<< HEAD
-
-        final_video_path = None
-
-        # Optionally concatenate all videos into a single file
-        if combine_videos and len(created_videos) > 1:
-            concat_start = time.time()
-            output_path = os.path.join(output_dir, "combined_video.mp4")
-            if concatenate_videos_with_crossfade(
-                created_videos, output_path, transition_duration=0.5
-            ):
-                logger.info(f"Combined video saved to {output_path}")
-                timing_report["concatenate_videos"] = time.time() - concat_start
-                final_video_path = output_path
-                created_videos = [output_path]
-        elif len(created_videos) > 0:
-            final_video_path = created_videos[0]
-
-        # Save to Supabase if requested
-        if save_to_supabase and final_video_path:
-            supabase_start = time.time()
-
-            # Create a preview of the video
-            preview_path = create_video_preview(final_video_path)
-
-            # Upload the original video
-            original_url = upload_video_to_supabase(final_video_path)
-
-            # Upload the preview video
-            preview_url = None
-            if preview_path:
-                preview_url = upload_video_to_supabase(preview_path)
-
-            # Save metadata to database
-            if original_url and preview_url:
-                # Update Supabase data
-                supabase_data = {
-                    "video_id": video_id,
-                    "original_url": original_url,
-                    "preview_url": preview_url,
-                }
-
-                # Update the video record with URLs
-                supabase = create_client(
-                    os.environ.get("SUPABASE_URL"), os.environ.get("SUPABASE_KEY")
-                )
-                supabase.table("videos").update(
-                    {"original_url": original_url, "preview_url": preview_url, "status": "complete"}
-                ).eq("id", video_id).execute()
-
-            timing_report["supabase_upload"] = time.time() - supabase_start
-        else:
-            # If we're not saving to Supabase but processing was successful
-            if len(created_videos) > 0:
-                set_video_status(video_id, "complete")
-            else:
-                set_video_status(video_id, "failed")
-
-=======
         
         # The video_urls have already been saved to Supabase in process_audio_chunks_local
         # Just mark the video as complete
@@ -571,7 +325,6 @@
         else:
             set_video_status(video_id, "failed")
         
->>>>>>> 8aa0c78e
         # Calculate overall processing time
         overall_time = time.time() - overall_start_time
         timing_report["total_processing"] = overall_time
@@ -628,14 +381,10 @@
 
     # Track used video URLs to avoid duplicates
     used_video_urls = set()
-<<<<<<< HEAD
-
-=======
     
     # Track video upload URLs for each chunk
     chunk_video_urls = {}
     
->>>>>>> 8aa0c78e
     # Create subdirectories
     video_dir = os.path.join(temp_dir, "video")
     final_dir = os.path.join(temp_dir, "final")
@@ -701,15 +450,10 @@
             timing_report["search_videos"] = time.time() - start_time
 
             video_success = False
-<<<<<<< HEAD
-
-            if video_data.get("videos") and len(video_data["videos"]) > 0:
-=======
             video_id = chunk.get("video_id")
             chunk_index = chunk.get("chunk_index")
             
             if video_data.get('videos') and len(video_data['videos']) > 0:
->>>>>>> 8aa0c78e
                 # Try each video until we find one that works
                 for video_index, video in enumerate(video_data["videos"]):
                     if video_success:
@@ -805,16 +549,6 @@
                                         created_videos.append(output_path)
                                         video_success = True
                                         logger.info(f"Successfully created video for chunk {i+1}")
-<<<<<<< HEAD
-                                        timing_report[f"total_video_attempt_{video_index}"] = (
-                                            time.time() - video_attempt_start
-                                        )
-
-                                        # Increment the breakpoints completed counter
-                                        if "video_id" in chunk:
-                                            increment_breakpoints_completed(chunk["video_id"])
-
-=======
                                         timing_report[f"total_video_attempt_{video_index}"] = time.time() - video_attempt_start
                                         
                                         # Upload the video to Supabase
@@ -836,7 +570,6 @@
                                         if video_id:
                                             increment_breakpoints_completed(video_id)
                                         
->>>>>>> 8aa0c78e
                                         break
 
             # If we couldn't create a video, create a simple black video with audio
@@ -853,9 +586,6 @@
                         shutil.copy(final_path, output_path)
                         created_videos.append(output_path)
                         logger.info(f"Created fallback video for chunk {i+1}")
-<<<<<<< HEAD
-
-=======
                         
                         # Upload the fallback video to Supabase
                         upload_start = time.time()
@@ -874,7 +604,6 @@
                         else:
                             logger.warning(f"Failed to upload fallback chunk {i+1} (index {chunk_index}) to Supabase or missing video_id")
                         
->>>>>>> 8aa0c78e
                         # Increment the breakpoints completed counter
                         if video_id:
                             increment_breakpoints_completed(video_id)
@@ -902,11 +631,6 @@
             if func_name != "total_chunk_processing":
                 percentage = (duration / chunk_total_time) * 100
                 logger.info(f"{func_name}: {duration:.2f}s ({percentage:.1f}% of total)")
-<<<<<<< HEAD
-
-        logger.info("=" * 50 + "\n")
-
-=======
         
         logger.info("="*50 + "\n")
     
@@ -938,17 +662,12 @@
         # Update the video_urls column in Supabase
         update_video_urls(video_id, sorted_urls)
     
->>>>>>> 8aa0c78e
     # Clean up temporary directory
     try:
         shutil.rmtree(temp_dir)
     except Exception as e:
         logger.error(f"Error removing temporary directory: {e}")
-<<<<<<< HEAD
-
-    return created_videos
-=======
-    
+
     return created_videos
 
 
@@ -1141,5 +860,4 @@
             
     except Exception as e:
         logger.error(f"Error processing custom video: {e}")
-        return None, False
->>>>>>> 8aa0c78e
+        return None, False